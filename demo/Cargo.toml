--- conflicted
+++ resolved
@@ -18,12 +18,8 @@
 vector_tiles = ["walkers/vector_tiles"]
 
 [target.'cfg(target_arch = "wasm32")'.dependencies]
-<<<<<<< HEAD
-getrandom = { version = "0.2", features = ["js"] }
+getrandom = { version = "0.3", features = ["wasm_js"] }
 
 # Native desktop only (exclude wasm and android)
 [target.'cfg(all(not(target_arch = "wasm32"), not(target_os = "android")))'.dependencies]
-rfd = "0.14"
-=======
-getrandom = { version = "0.3", features = ["wasm_js"] }
->>>>>>> 839abbf3
+rfd = "0.14"