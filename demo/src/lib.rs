--- conflicted
+++ resolved
@@ -1,10 +1,6 @@
 use egui::{Align2, Context, Painter, Shape};
 use walkers::{
-<<<<<<< HEAD
-    extras::{Place, Places, Style},
-=======
-    extras::{Image, Images, Place, Places, Texture},
->>>>>>> 1c0408b1
+    extras::{Image, Images, Place, Places, Style, Texture},
     Map, MapMemory, Plugin, Projector, Tiles,
 };
 
@@ -21,10 +17,6 @@
 
 impl MyApp {
     pub fn new(egui_ctx: Context) -> Self {
-        let mut cache_dir = std::path::PathBuf::new();
-        // Paste here your path for cache directory
-        cache_dir.push("/home/user/.walkers");
-
         let texture = Texture::new(
             egui_ctx.to_owned(),
             "Wroclavia",
@@ -32,8 +24,7 @@
         );
 
         Self {
-            tiles: Tiles::new(walkers::providers::OpenStreetMap, egui_ctx.to_owned())
-                .with_disk_cache(cache_dir),
+            tiles: Tiles::new(walkers::providers::OpenStreetMap, egui_ctx.to_owned()),
             geoportal_tiles: Tiles::new(walkers::providers::Geoportal, egui_ctx),
             map_memory: MapMemory::default(),
             satellite: false,
@@ -71,41 +62,25 @@
                 let map = Map::new(Some(tiles), &mut self.map_memory, my_position);
 
                 // Optionally, a plugin which draw custom stuff on the map can be attached.
-<<<<<<< HEAD
-                let map = map.with_plugin(Places::new(vec![
-                    Place {
-                        position: places::wroclaw_glowny(),
-                        label: "Wrocław Główny\ntrain station".to_owned(),
-                        symbol: '🚆',
-                        style: Style::default(),
-                    },
-                    Place {
-                        position: places::dworcowa_bus_stop(),
-                        label: "Bus stop".to_owned(),
-                        symbol: '🚌',
-                        style: Style::default(),
-                    },
-                ]));
-
-=======
                 let map = map
                     .with_plugin(Places::new(vec![
                         Place {
                             position: places::wroclaw_glowny(),
                             label: "Wrocław Główny\ntrain station".to_owned(),
                             symbol: '🚆',
+                            style: Style::default(),
                         },
                         Place {
                             position: places::dworcowa_bus_stop(),
                             label: "Bus stop".to_owned(),
                             symbol: '🚌',
+                            style: Style::default(),
                         },
                     ]))
                     .with_plugin(Images::new(vec![Image {
                         position: places::wroclavia(),
                         texture: self.texture.clone(),
                     }]));
->>>>>>> 1c0408b1
                 // Draw the map widget.
                 ui.add(map);
 
