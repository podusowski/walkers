//! Managed thread for Tokio runtime.

#[cfg(not(target_arch = "wasm32"))]
pub use native::*;

#[cfg(target_arch = "wasm32")]
pub use web::*;

#[cfg(target_arch = "wasm32")]
mod web {
<<<<<<< HEAD
    use reqwest_middleware::ClientWithMiddleware;

    use super::*;
=======
    pub struct Runtime;
>>>>>>> 06aa897f

    impl Runtime {
        pub fn new<F>(f: F) -> Self
        where
            F: std::future::Future<Output = ()> + 'static,
        {
            wasm_bindgen_futures::spawn_local(f);
            Self {}
        }
    }

    pub fn http_client(http_options: HttpOptions) -> ClientWithMiddleware {
        ClientBuilder::new(reqwest::Client::new()).build()
    }
}

#[cfg(not(target_arch = "wasm32"))]
mod native {
<<<<<<< HEAD
    use http_cache_reqwest::{CACacheManager, Cache, CacheMode, HttpCache, HttpCacheOptions};
    use reqwest_middleware::{ClientBuilder, ClientWithMiddleware};

    use crate::HttpOptions;

    use super::*;

    pub struct TokioRuntimeThread {
=======
    pub struct Runtime {
>>>>>>> 06aa897f
        join_handle: Option<std::thread::JoinHandle<()>>,
        quit_tx: tokio::sync::mpsc::UnboundedSender<()>,
    }

    impl Runtime {
        pub fn new<F>(f: F) -> Self
        where
            F: std::future::Future + Send + 'static,
            F::Output: Send,
        {
            let (quit_tx, mut quit_rx) = tokio::sync::mpsc::unbounded_channel();

            let join_handle = std::thread::spawn(move || {
                let runtime = tokio::runtime::Builder::new_current_thread()
                    .enable_all()
                    .build()
                    .expect("could not create the Tokio runtime, downloads will not work");

                runtime.spawn(f);
                runtime.block_on(quit_rx.recv());
            });

            Self {
                join_handle: Some(join_handle),
                quit_tx,
            }
        }
    }

    impl Drop for Runtime {
        fn drop(&mut self) {
            // Tokio thread might be dead, nothing to do in this case.
            let _ = self.quit_tx.send(());

            if let Some(join_handle) = self.join_handle.take() {
                log::debug!("Waiting for the Tokio thread to exit.");
                // Again, Tokio thread might be already dead, nothing to do in this case.
                let _ = join_handle.join();
            }

            log::debug!("Tokio thread is down.");
        }
    }

    pub fn http_client(http_options: HttpOptions) -> ClientWithMiddleware {
        ClientBuilder::new(reqwest::Client::new())
            .with(Cache(HttpCache {
                mode: CacheMode::Default,
                manager: CACacheManager {
                    path: http_options.cache.unwrap(),
                },
                options: HttpCacheOptions::default(),
            }))
            .build()
    }
}<|MERGE_RESOLUTION|>--- conflicted
+++ resolved
@@ -8,13 +8,9 @@
 
 #[cfg(target_arch = "wasm32")]
 mod web {
-<<<<<<< HEAD
     use reqwest_middleware::ClientWithMiddleware;
 
-    use super::*;
-=======
     pub struct Runtime;
->>>>>>> 06aa897f
 
     impl Runtime {
         pub fn new<F>(f: F) -> Self
@@ -33,18 +29,11 @@
 
 #[cfg(not(target_arch = "wasm32"))]
 mod native {
-<<<<<<< HEAD
+    use crate::HttpOptions;
     use http_cache_reqwest::{CACacheManager, Cache, CacheMode, HttpCache, HttpCacheOptions};
     use reqwest_middleware::{ClientBuilder, ClientWithMiddleware};
 
-    use crate::HttpOptions;
-
-    use super::*;
-
-    pub struct TokioRuntimeThread {
-=======
     pub struct Runtime {
->>>>>>> 06aa897f
         join_handle: Option<std::thread::JoinHandle<()>>,
         quit_tx: tokio::sync::mpsc::UnboundedSender<()>,
     }
